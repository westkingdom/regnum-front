--- conflicted
+++ resolved
@@ -165,20 +165,12 @@
         
         # Verify organization
         if verify_organization(id_info):
-<<<<<<< HEAD
-            logger.info(f"User {user_email} authenticated successfully")
-            
-            # Check if user is member of regnum-site group for specific pages
-            from utils.auth_middleware import check_group_membership
-            
-            # Display appropriate content based on authentication and group membership
-=======
-            # Check if user is member of regnum-site group
+            # Check if user is member of regnum-site group using the new auth system
             is_admin = is_group_member(user_email, REGNUM_ADMIN_GROUP)
             st.session_state['is_admin'] = is_admin
+            logger.info(f"User {user_email} authenticated successfully")
             
             # Display welcome message
->>>>>>> 48ba364d
             st.success(f"Welcome {id_info.get('name')} ({user_email})")
             
             # Show admin status
@@ -191,13 +183,11 @@
             st.markdown("---")
             st.header("Application Links")
             
-            is_regnum_site_member = check_group_membership(user_email, "regnum-site")
-            
             # Always show Duty Request page
             st.page_link("pages/5_Duty_Request.py", label="Request New Duty/Job", icon="✅")
             
             # Only show restricted pages if user is in regnum-site group
-            if is_regnum_site_member:
+            if is_admin:
                 st.page_link("pages/1_Groups.py", label="Manage Groups and Members", icon="👥")
                 st.page_link("pages/2_Regnum.py", label="Regnum Data Entry", icon="📝")
             else:
